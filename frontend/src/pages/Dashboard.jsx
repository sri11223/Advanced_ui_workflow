import { motion } from "framer-motion";
import { useState } from "react";
import { Link } from "react-router-dom";
import { useNavigate } from "react-router-dom";
import {
  Plus,
  Search,
  Filter,
  Grid,
  List,
  MoreVertical,
  Edit,
  Trash2,
  Share,
  Copy,
  User,
  Settings,
  LogOut,
  Bell,
  Folder,
  Clock,
  Star,
} from "lucide-react";
import { Button } from "../components/ui/Button";
import { Input } from "../components/ui/Input";
import {
  Card,
  CardContent,
  CardHeader,
  CardTitle,
} from "../components/ui/Card";
import { BackgroundLines } from "../components/ui/background-lines";
import { HoverEffect } from "../components/ui/card-hover-effect";
import useAuthStore from "../store/authStore";

export default function Dashboard() {
  const [viewMode, setViewMode] = useState("grid");
  const [searchQuery, setSearchQuery] = useState("");
  const { user, logout } = useAuthStore();
  const navigate = useNavigate();

  const projects = [
    {
      id: 1,
      name: "E-commerce Mobile App",
      description: "Modern shopping app with AI recommendations",
      lastModified: "2 hours ago",
      thumbnail:
        "https://images.unsplash.com/photo-1556742049-0cfed4f6a45d?w=300&h=200&fit=crop",
      status: "In Progress",
      collaborators: 3,
    },
    {
      id: 2,
      name: "SaaS Dashboard",
      description: "Analytics dashboard for B2B platform",
      lastModified: "1 day ago",
      thumbnail:
        "https://images.unsplash.com/photo-1551288049-bebda4e38f71?w=300&h=200&fit=crop",
      status: "Review",
      collaborators: 5,
    },
    {
      id: 3,
      name: "Banking App Redesign",
      description: "Complete UX overhaul for mobile banking",
      lastModified: "3 days ago",
      thumbnail:
        "https://images.unsplash.com/photo-1563013544-824ae1b704d3?w=300&h=200&fit=crop",
      status: "Completed",
      collaborators: 2,
    },
    {
      id: 4,
      name: "Healthcare Portal",
      description: "Patient management system interface",
      lastModified: "1 week ago",
      thumbnail:
        "https://images.unsplash.com/photo-1576091160399-112ba8d25d1f?w=300&h=200&fit=crop",
      status: "Planning",
      collaborators: 4,
    },
  ];

  const recentActivity = [
    {
      action: "Created wireframe",
      project: "E-commerce Mobile App",
      time: "2 hours ago",
    },
    {
      action: "Updated components",
      project: "SaaS Dashboard",
      time: "5 hours ago",
    },
    {
      action: "Shared prototype",
      project: "Banking App Redesign",
      time: "1 day ago",
    },
    {
      action: "Added comments",
      project: "Healthcare Portal",
      time: "2 days ago",
    },
  ];

  const getStatusColor = (status) => {
    switch (status) {
      case "In Progress":
        return "bg-blue-500";
      case "Review":
        return "bg-yellow-500";
      case "Completed":
        return "bg-green-500";
      case "Planning":
        return "bg-purple-500";
      default:
        return "bg-gray-500";
    }
  };

  return (
    <BackgroundLines className="min-h-screen w-full bg-black relative overflow-hidden">
      {/* Fixed Header */}
      <header className="fixed top-0 left-0 right-0 z-50 border-b border-white/10 backdrop-blur-md bg-black/80">
        <div className="max-w-7xl mx-auto px-6 py-4">
          <div className="flex items-center justify-between">
            <div className="flex items-center space-x-4">
              <Link to="/" className="flex items-center space-x-2">
                <div className="w-8 h-8 bg-gradient-to-r from-blue-500 to-purple-500 rounded-lg"></div>
                <span className="text-xl font-bold text-white">UIFlow</span>
              </Link>
              <div className="hidden md:flex items-center space-x-6 ml-8">
                <Link
                  to="/dashboard"
                  className="text-blue-400 font-medium px-3 py-2 rounded-lg bg-blue-500/10"
                >
                  Dashboard
                </Link>
                <Link
                  to="/projects"
                  className="text-white/60 hover:text-white hover:bg-white/10 px-3 py-2 rounded-lg transition-colors"
                >
                  Projects
                </Link>
                <Link
                  to="/templates"
                  className="text-white/60 hover:text-white hover:bg-white/10 px-3 py-2 rounded-lg transition-colors"
                >
                  Templates
                </Link>
                <Link
                  to="/team"
                  className="text-white/60 hover:text-white hover:bg-white/10 px-3 py-2 rounded-lg transition-colors"
                >
                  Team
                </Link>
              </div>
            </div>

            <div className="flex items-center space-x-4">
              <Button variant="ghost" size="sm" className="relative">
                <Bell className="w-4 h-4" />
                <span className="absolute -top-1 -right-1 w-2 h-2 bg-red-500 rounded-full"></span>
              </Button>
              <div className="relative group">
                <Button
                  variant="ghost"
                  size="sm"
                  className="flex items-center space-x-2 hover:bg-white/10"
                >
                  <div className="w-8 h-8 bg-gradient-to-r from-blue-500 to-purple-500 rounded-full flex items-center justify-center">
                    <User className="w-4 h-4 text-white" />
                  </div>
                  <span className="hidden md:block text-white font-medium">
                    {user?.full_name || user?.name || "User"}
                  </span>
                </Button>

                {/* Enhanced Dropdown Menu */}
                <div className="absolute right-0 top-full mt-2 w-56 bg-black/90 backdrop-blur-md border border-white/20 rounded-xl shadow-2xl opacity-0 invisible group-hover:opacity-100 group-hover:visible transition-all duration-300 transform translate-y-2 group-hover:translate-y-0">
                  <div className="p-3">
                    <div className="px-3 py-2 border-b border-white/10 mb-2">
                      <p className="text-white font-medium">
                        {user?.full_name || user?.name || "User"}
                      </p>
                      <p className="text-white/60 text-sm">
                        {user?.email || "user@example.com"}
                      </p>
                    </div>
                    <Link
                      to="/profile"
                      className="flex items-center space-x-3 px-3 py-2 text-white/80 hover:text-white hover:bg-white/10 rounded-lg transition-colors"
                    >
                      <User className="w-4 h-4" />
                      <span>Profile</span>
                    </Link>
                    <Link
                      to="/settings"
                      className="flex items-center space-x-3 px-3 py-2 text-white/80 hover:text-white hover:bg-white/10 rounded-lg transition-colors"
                    >
                      <Settings className="w-4 h-4" />
                      <span>Settings</span>
                    </Link>
                    <div className="border-t border-white/10 mt-2 pt-2">
                      <button
                        onClick={logout}
                        className="w-full flex items-center space-x-3 px-3 py-2 text-red-400 hover:text-red-300 hover:bg-red-500/10 rounded-lg transition-colors"
                      >
                        <LogOut className="w-4 h-4" />
                        <span>Sign Out</span>
                      </button>
                    </div>
                  </div>
                </div>
              </div>
            </div>
          </div>
        </div>
      </header>

      {/* Main Content */}
      <div className="relative z-20 pt-20 px-6">
        <div className="max-w-7xl mx-auto">
          {/* Hero Welcome Section */}
          <motion.div
            initial={{ opacity: 0, y: 20 }}
            animate={{ opacity: 1, y: 0 }}
            className="text-center py-16 mb-12"
          >
            <h1 className="bg-clip-text text-transparent text-center bg-gradient-to-b from-neutral-900 to-neutral-700 dark:from-neutral-600 dark:to-white text-4xl md:text-6xl lg:text-7xl font-sans py-2 md:py-10 relative z-20 font-bold tracking-tight">
              Welcome back, <br /> {user?.full_name || user?.name || "User"}! 👋
            </h1>
            <p className="max-w-xl mx-auto text-lg md:text-xl text-neutral-700 dark:text-neutral-400 text-center">
              Ready to create something amazing today? Let's build the future of
              UI/UX design together.
            </p>
          </motion.div>

          {/* Quick Stats */}
          <motion.div
            initial={{ opacity: 0, y: 20 }}
            animate={{ opacity: 1, y: 0 }}
            transition={{ delay: 0.1 }}
            className="grid grid-cols-1 md:grid-cols-4 gap-6 mb-12"
          >
            {[
              {
                label: "Total Projects",
                value: "12",
                icon: Folder,
                color: "from-blue-500 to-cyan-500",
              },
              {
                label: "In Progress",
                value: "4",
                icon: Clock,
                color: "from-yellow-500 to-orange-500",
              },
              {
                label: "Completed",
                value: "8",
                icon: Star,
                color: "from-green-500 to-emerald-500",
              },
              {
                label: "Team Members",
                value: "6",
                icon: User,
                color: "from-purple-500 to-pink-500",
              },
            ].map((stat, index) => (
              <motion.div
                key={stat.label}
                initial={{ opacity: 0, scale: 0.9 }}
                animate={{ opacity: 1, scale: 1 }}
                transition={{ delay: 0.2 + index * 0.1 }}
              >
                <Card className="bg-white/5 backdrop-blur-sm border-white/10 hover:bg-white/10 transition-all duration-300">
                  <CardContent className="p-6">
                    <div className="flex items-center justify-between">
                      <div>
                        <p className="text-white/60 text-sm font-medium">
                          {stat.label}
                        </p>
                        <p className="text-3xl font-bold text-white mt-1">
                          {stat.value}
                        </p>
                      </div>
                      <div
                        className={`w-12 h-12 bg-gradient-to-r ${stat.color} rounded-xl flex items-center justify-center shadow-lg`}
                      >
                        <stat.icon className="w-6 h-6 text-white" />
                      </div>
                    </div>
                  </CardContent>
                </Card>
              </motion.div>
            ))}
          </motion.div>

          <div className="grid lg:grid-cols-3 gap-8">
            {/* Projects Section */}
            <div className="lg:col-span-2">
              <motion.div
                initial={{ opacity: 0, y: 20 }}
                animate={{ opacity: 1, y: 0 }}
                transition={{ delay: 0.3 }}
              >
                <div className="flex items-center justify-between mb-6">
                  <h2 className="text-2xl font-bold text-white">
                    Your Projects
                  </h2>
                  <div className="flex items-center space-x-4">
                    <div className="flex items-center space-x-2 bg-white/5 rounded-lg p-1">
                      <Button
                        variant={viewMode === "grid" ? "default" : "ghost"}
                        size="sm"
                        onClick={() => setViewMode("grid")}
                        className="h-8"
                      >
                        <Grid className="w-4 h-4" />
                      </Button>
                      <Button
                        variant={viewMode === "list" ? "default" : "ghost"}
                        size="sm"
                        onClick={() => setViewMode("list")}
                        className="h-8"
                      >
                        <List className="w-4 h-4" />
                      </Button>
                    </div>
<<<<<<< HEAD
                    <Link to="/workspace/:projectName">
                      <Button className="bg-gradient-to-r from-blue-500 to-purple-500 hover:from-blue-600 hover:to-purple-600">
                        <Plus className="w-4 h-4 mr-2" />
                        New Project
                      </Button>
                    </Link>
=======
                    <Button
                      className="bg-gradient-to-r from-blue-500 to-purple-500 hover:from-blue-600 hover:to-purple-600"
                      onClick={(e) => {
                        e.preventDefault();
                        e.stopPropagation();
                        console.log("Navigating to /chat");
                        navigate("/chat");
                      }}
                    >
                      <Plus className="w-4 h-4 mr-2" />
                      New Project
                    </Button>
>>>>>>> dfdd6e40
                  </div>
                </div>

                {/* Search and Filter */}
                <div className="flex items-center space-x-4 mb-6">
                  <div className="flex-1 relative">
                    <Search className="absolute left-3 top-1/2 transform -translate-y-1/2 w-4 h-4 text-white/60" />
                    <input
                      type="text"
                      placeholder="Search projects..."
                      value={searchQuery}
                      onChange={(e) => setSearchQuery(e.target.value)}
                      className="w-full pl-10 pr-4 py-3 bg-white/5 border border-white/20 rounded-xl text-white placeholder-white/60 focus:outline-none focus:ring-2 focus:ring-blue-500 focus:border-transparent backdrop-blur-sm"
                    />
                  </div>
                  <Button
                    variant="ghost"
                    size="sm"
                    className="bg-white/5 border border-white/20"
                  >
                    <Filter className="w-4 h-4" />
                  </Button>
                </div>

                {/* Projects Grid with Hover Effect */}
                <motion.div
                  initial={{ opacity: 0, y: 20 }}
                  animate={{ opacity: 1, y: 0 }}
                  transition={{ delay: 0.4 }}
                >
                  <HoverEffect
                    items={projects.map((project) => ({
                      title: project.name,
                      description: project.description,
                      link: `/project/${project.id}`,
                      status: project.status,
                      collaborators: project.collaborators,
                      lastModified: project.lastModified,
                      thumbnail: project.thumbnail,
                    }))}
                    className={
                      viewMode === "grid"
                        ? "grid-cols-1 md:grid-cols-2"
                        : "grid-cols-1"
                    }
                  />
                </motion.div>
              </motion.div>
            </div>

            {/* Sidebar */}
            <div className="space-y-6">
              {/* Recent Activity */}
              <motion.div
                initial={{ opacity: 0, x: 20 }}
                animate={{ opacity: 1, x: 0 }}
                transition={{ delay: 0.5 }}
              >
                <Card className="bg-white/5 backdrop-blur-sm border-white/10">
                  <CardHeader>
                    <CardTitle className="text-lg text-white">
                      Recent Activity
                    </CardTitle>
                  </CardHeader>
                  <CardContent>
                    <div className="space-y-4">
                      {recentActivity.map((activity, index) => (
                        <div key={index} className="flex items-start space-x-3">
                          <div className="w-2 h-2 bg-blue-500 rounded-full mt-2 flex-shrink-0"></div>
                          <div className="flex-1 min-w-0">
                            <p className="text-white text-sm">
                              <span className="font-medium">
                                {activity.action}
                              </span>{" "}
                              in{" "}
                              <span className="text-blue-400">
                                {activity.project}
                              </span>
                            </p>
                            <p className="text-white/60 text-xs">
                              {activity.time}
                            </p>
                          </div>
                        </div>
                      ))}
                    </div>
                  </CardContent>
                </Card>
              </motion.div>

              {/* Quick Actions */}
              <motion.div
                initial={{ opacity: 0, x: 20 }}
                animate={{ opacity: 1, x: 0 }}
                transition={{ delay: 0.6 }}
              >
                <Card className="bg-white/5 backdrop-blur-sm border-white/10">
                  <CardHeader>
                    <CardTitle className="text-lg text-white">
                      Quick Actions
                    </CardTitle>
                  </CardHeader>
                  <CardContent>
                    <div className="space-y-3">
<<<<<<< HEAD
                      <Link to="/create-project">
                        <Button className="w-full justify-start bg-white/5 hover:bg-white/10 border border-white/20" variant="ghost">
                          <Plus className="w-4 h-4 mr-2" />
                          Create New Project
                        </Button>
                      </Link>
                      <Button className="w-full justify-start bg-white/5 hover:bg-white/10 border border-white/20" variant="ghost">
=======
                      <Button
                        className="w-full justify-start bg-white/5 hover:bg-white/10 border border-white/20"
                        variant="ghost"
                        onClick={(e) => {
                          e.preventDefault();
                          e.stopPropagation();
                          console.log("Navigating to /chat");
                          navigate("/chat");
                        }}
                      >
                        <Plus className="w-4 h-4 mr-2" />
                        Create New Project
                      </Button>
                      <Button
                        className="w-full justify-start bg-white/5 hover:bg-white/10 border border-white/20"
                        variant="ghost"
                      >
>>>>>>> dfdd6e40
                        <Copy className="w-4 h-4 mr-2" />
                        Import Design
                      </Button>
                      <Button
                        className="w-full justify-start bg-white/5 hover:bg-white/10 border border-white/20"
                        variant="ghost"
                      >
                        <Share className="w-4 h-4 mr-2" />
                        Invite Team Member
                      </Button>
                    </div>
                  </CardContent>
                </Card>
              </motion.div>
            </div>
          </div>
        </div>
      </div>
    </BackgroundLines>
  );
}<|MERGE_RESOLUTION|>--- conflicted
+++ resolved
@@ -331,27 +331,10 @@
                         <List className="w-4 h-4" />
                       </Button>
                     </div>
-<<<<<<< HEAD
-                    <Link to="/workspace/:projectName">
-                      <Button className="bg-gradient-to-r from-blue-500 to-purple-500 hover:from-blue-600 hover:to-purple-600">
-                        <Plus className="w-4 h-4 mr-2" />
-                        New Project
-                      </Button>
-                    </Link>
-=======
-                    <Button
-                      className="bg-gradient-to-r from-blue-500 to-purple-500 hover:from-blue-600 hover:to-purple-600"
-                      onClick={(e) => {
-                        e.preventDefault();
-                        e.stopPropagation();
-                        console.log("Navigating to /chat");
-                        navigate("/chat");
-                      }}
-                    >
+                    <Button className="bg-gradient-to-r from-blue-500 to-purple-500 hover:from-blue-600 hover:to-purple-600">
                       <Plus className="w-4 h-4 mr-2" />
                       New Project
                     </Button>
->>>>>>> dfdd6e40
                   </div>
                 </div>
 
@@ -456,33 +439,11 @@
                   </CardHeader>
                   <CardContent>
                     <div className="space-y-3">
-<<<<<<< HEAD
-                      <Link to="/create-project">
-                        <Button className="w-full justify-start bg-white/5 hover:bg-white/10 border border-white/20" variant="ghost">
-                          <Plus className="w-4 h-4 mr-2" />
-                          Create New Project
-                        </Button>
-                      </Link>
                       <Button className="w-full justify-start bg-white/5 hover:bg-white/10 border border-white/20" variant="ghost">
-=======
-                      <Button
-                        className="w-full justify-start bg-white/5 hover:bg-white/10 border border-white/20"
-                        variant="ghost"
-                        onClick={(e) => {
-                          e.preventDefault();
-                          e.stopPropagation();
-                          console.log("Navigating to /chat");
-                          navigate("/chat");
-                        }}
-                      >
                         <Plus className="w-4 h-4 mr-2" />
                         Create New Project
                       </Button>
-                      <Button
-                        className="w-full justify-start bg-white/5 hover:bg-white/10 border border-white/20"
-                        variant="ghost"
-                      >
->>>>>>> dfdd6e40
+                      <Button className="w-full justify-start bg-white/5 hover:bg-white/10 border border-white/20" variant="ghost">
                         <Copy className="w-4 h-4 mr-2" />
                         Import Design
                       </Button>
